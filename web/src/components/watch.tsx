--- conflicted
+++ resolved
@@ -31,10 +31,6 @@
 		Player.create({ url, fingerprint, canvas, namespace }, tracknum).then(setPlayer).catch(setError)
 	})
 
-	const play = () => {
-		player()?.play().catch(setError)
-	}
-
 	const mute = (state: boolean) => {
 		player()?.mute(state).catch(setError)
 	}
@@ -47,16 +43,12 @@
 		return player()?.getVideoTracks()
 	}
 
-	const handlePlayPause = async () => {
-		const player = usePlayer();
-		if (!player) return;
+	const handlePlayPause = () => {
+		const playerInstance = player()
+		if (!playerInstance) return
 
-		try {
-		  await player.play();
-		} catch (error) {
-		  setError();
-		}
-	  };
+		player()?.play().catch(setError)
+	}
 
 	// The JSON catalog for debugging.
 	const catalog = createMemo(() => {
@@ -90,11 +82,10 @@
 	return (
 		<>
 			<Fail error={error()} />
-<<<<<<< HEAD
 			<div class="relative aspect-video w-full">
 				<canvas
 					ref={canvas}
-					onClick={play}
+					onClick={handlePlayPause}
 					class="h-full w-full rounded-lg"
 					onMouseEnter={() => setHovered(true)}
 					onMouseLeave={() => setHovered(false)}
@@ -104,28 +95,11 @@
 						showControls() ? "opacity-100" : "opacity-0"
 					} absolute bottom-4 flex h-[40px] w-[100%] items-center gap-[4px] rounded transition-opacity duration-200 `}
 				>
-					<PlayButton play={play} />
+					<PlayButton play={handlePlayPause} />
 					<div class="absolute bottom-0 right-4 flex h-[32px] w-fit items-center justify-evenly gap-[4px] rounded bg-black/70 p-2">
 						<VolumeButton mute={mute} />
 						<TrackSelect trackNum={tracknum} getVideoTracks={getVideoTracks} switchTrack={switchTrack} />
 					</div>
-=======
-			<canvas ref={canvas} onClick={play} class="aspect-video w-full rounded-lg" />
-			<div class="mt-4 flex flex-col space-y-4">
-				<div class="flex items-center space-x-4">
-					<select value={selectedOption() ?? ''} onChange={handleOptionSelectChange}>
-						{options()?.length ? (
-							options().map((option) => <option value={option}>{option}</option>)
-						) : (
-							<option disabled>No options available</option>
-						)}
-					</select>
-					<label class="flex items-center space-x-2">
-						<input type="checkbox" checked={mute()} onChange={handleMuteChange} />
-						<span>Mute</span>
-					</label>
-					<button onClick={handlePlayPause}>{"Play/Pause"}</button>
->>>>>>> e3f04611
 				</div>
 			</div>
 			<h3>Debug</h3>
