--- conflicted
+++ resolved
@@ -1,10 +1,6 @@
 /* eslint-disable jsx-a11y/media-has-caption */
-<<<<<<< HEAD
 import Player from "moq-player"
 
-=======
-import { Player } from "@kixelated/moq/playback"
->>>>>>> bbc8db93
 import Fail from "./fail"
 import { createEffect, createMemo, createSignal, onCleanup, Show } from "solid-js"
 import { VolumeButton } from "./volume"
